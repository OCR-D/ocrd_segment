<<<<<<< HEAD
ocrd >= 2.16.3
shapely
=======
ocrd >= 2.16.2
shapely >= 1.7.1
>>>>>>> a71cbaa8
scikit-image
numpy
opencv-python-headless
imgaug
pycocotools >= 2.0.2
mask-rcnn@git+https://github.com/bertsky/Mask_RCNN#egg=mask-rcnn-2.1<|MERGE_RESOLUTION|>--- conflicted
+++ resolved
@@ -1,10 +1,5 @@
-<<<<<<< HEAD
 ocrd >= 2.16.3
-shapely
-=======
-ocrd >= 2.16.2
 shapely >= 1.7.1
->>>>>>> a71cbaa8
 scikit-image
 numpy
 opencv-python-headless
