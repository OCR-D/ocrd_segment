--- conflicted
+++ resolved
@@ -29,11 +29,7 @@
 from .config import OCRD_TOOL
 
 TOOL = 'ocrd-segment-extract-pages'
-<<<<<<< HEAD
-# region classes and their colours in mask (dbg) images:
-=======
 # region classes and their colours in mask (pseg) images:
->>>>>>> 34c72c03
 # (from prima-page-viewer/src/org/primaresearch/page/viewer/ui/render/PageContentColors,
 #  but added alpha channel to also discern subtype, if not visually;
 #  ordered such that overlaps still allows maximum separation)
