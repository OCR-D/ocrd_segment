--- conflicted
+++ resolved
@@ -99,13 +99,9 @@
             excel_path = '%s.xlsx' % os.path.join(self.output_file_grp, file_id)
             if not os.path.isdir(self.output_file_grp):
                 os.mkdir(self.output_file_grp)
-<<<<<<< HEAD
-            workbook = xlsxwriter.Workbook(excel_path)
-=======
-            workbook = xlsxwriter.Workbook(url, {'strings_to_numbers':  False,
+            workbook = xlsxwriter.Workbook(excel_path, {'strings_to_numbers':  False,
                                                  'strings_to_formulas': False,
                                                  'strings_to_urls':     False})
->>>>>>> a1a4219e
             worksheet = workbook.add_worksheet()
             bold = workbook.add_format({'bold': True})
             normal = workbook.add_format({'valign': 'top'})
@@ -117,15 +113,12 @@
             worksheet.write('B1', 'Text', bold)
             worksheet.write('C1', 'Status', bold)
             worksheet.write('D1', 'Image', bold)
-<<<<<<< HEAD
             symbols = 'ſ ꝛ aͤ oͤ uͤ æ œ Æ Œ ℳ  ç ę ë - ⸗ = Α α Β β ϐ Γ γ Δ δ Ε ε ϵ Ζ ζ Η η Θ θ ϑ Ι ι ' \
                       'Κ κ ϰ Λ λ Μ μ Ν ν Ξ ξ Ο ο Π π ϖ Ρ ρ ϱ Σ σ ς ϲ Τ τ Υ υ ϒ Φ φ ϕ Χ χ Ψ ψ Ω ω'.split(' ')
             for i, s in enumerate(symbols):
                 col_idx = 3 + i
                 worksheet.write_string(0, col_idx, s)
                 worksheet.set_column(col_idx, col_idx, 2)
-=======
-            worksheet.write('E1', 'ſ ꝛ aͤ oͤ uͤ æ œ Æ Œ ℳ  ç ę ë - ⸗ = Α α Β β ϐ Γ γ Δ δ Ε ε ϵ Ζ ζ Η η Θ θ ϑ Ι ι Κ κ ϰ Λ λ Μ μ Ν ν Ξ ξ Ο ο Π π ϖ Ρ ρ ϱ Σ σ ς ϲ Τ τ Υ υ ϒ Φ φ ϕ Χ χ Ψ ψ Ω ω')
             worksheet.protect('', {
                 'objects':               False,
                 'scenarios':             False,
@@ -143,7 +136,6 @@
                 'pivot_tables':          False,
                 'select_unlocked_cells': True,
             })
->>>>>>> a1a4219e
             self.workspace.add_file(
                 ID=file_id,
                 mimetype='application/vnd.ms-excel',
