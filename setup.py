# -*- coding: utf-8 -*-
"""
Installs:

    - maskrcnn-address
    - maskrcnn-formdata
    - maskrcnn-publaynet
    - maskrcnn-run
    - ocrd-segment-repair
    - ocrd-segment-project
    - ocrd-segment-from-masks
    - ocrd-segment-from-coco
    - ocrd-segment-extract-pages
    - ocrd-segment-extract-regions
    - ocrd-segment-extract-lines
    - ocrd-segment-extract-words
    - ocrd-segment-extract-glyphs
    - ocrd-segment-replace-original
    - ocrd-segment-replace-page
    - ocrd-segment-evaluate
    - page-segment-evaluate
<<<<<<< HEAD
    - ocrd-segment-extract-address
    - ocrd-segment-extract-formdata
    - ocrd-segment-classify-address-text
    - ocrd-segment-classify-address-layout
    - ocrd-segment-classify-formdata-dummy
    - ocrd-segment-classify-formdata-text
    - ocrd-segment-classify-formdata-layout
    - ocrd-segment-postcorrect-formdata
=======
>>>>>>> e9acc811
"""
import codecs

import json
from setuptools import setup, find_packages

with open('./ocrd-tool.json', 'r') as f:
    version = json.load(f)['version']
    
setup(
    name='ocrd_segment',
    version=version,
    description='Page segmentation and segmentation evaluation',
    long_description=codecs.open('README.md', encoding='utf-8').read(),
    long_description_content_type='text/markdown',
    author='Robert Sachunsky, Kay-Michael Würzner',
    author_email='sachunsky@informatik.uni-leipzig.de, wuerzner@gmail.com',
    url='https://github.com/OCR-D/ocrd_segment',
    license='Apache License 2.0',
    packages=find_packages(exclude=('tests', 'docs')),
    install_requires=open('requirements.txt').read().split('\n'),
    package_data={
        '': ['*.json', '*.yml', '*.yaml'],
    },
    entry_points={
        'console_scripts': [
            'maskrcnn-address=maskrcnn_cli.address:main',
            'maskrcnn-formdata=maskrcnn_cli.formdata:main',
            'maskrcnn-publaynet=maskrcnn_cli.publaynet:main',
            'maskrcnn-run=maskrcnn_cli.run:cli',
            'ocrd-segment-repair=ocrd_segment.cli:ocrd_segment_repair',
            'ocrd-segment-project=ocrd_segment.cli:ocrd_segment_project',
            'ocrd-segment-from-masks=ocrd_segment.cli:ocrd_segment_from_masks',
            'ocrd-segment-from-coco=ocrd_segment.cli:ocrd_segment_from_coco',
            'ocrd-segment-extract-pages=ocrd_segment.cli:ocrd_segment_extract_pages',
            'ocrd-segment-extract-regions=ocrd_segment.cli:ocrd_segment_extract_regions',
            'ocrd-segment-extract-lines=ocrd_segment.cli:ocrd_segment_extract_lines',
            'ocrd-segment-extract-words=ocrd_segment.cli:ocrd_segment_extract_words',
            'ocrd-segment-extract-glyphs=ocrd_segment.cli:ocrd_segment_extract_glyphs',
            'ocrd-segment-replace-original=ocrd_segment.cli:ocrd_segment_replace_original',
            'ocrd-segment-replace-page=ocrd_segment.cli:ocrd_segment_replace_page',
            'ocrd-segment-evaluate=ocrd_segment.cli:ocrd_segment_evaluate',
            'page-segment-evaluate=ocrd_segment.evaluate:standalone_cli',
            'ocrd-segment-extract-address=ocrd_segment.cli:ocrd_segment_extract_address',
            'ocrd-segment-extract-formdata=ocrd_segment.cli:ocrd_segment_extract_formdata',
            'ocrd-segment-classify-address-text=ocrd_segment.cli:ocrd_segment_classify_address_text',
            'ocrd-segment-classify-address-layout=ocrd_segment.cli:ocrd_segment_classify_address_layout',
            'ocrd-segment-classify-formdata-dummy=ocrd_segment.cli:ocrd_segment_classify_formdata_dummy',
            'ocrd-segment-classify-formdata-text=ocrd_segment.cli:ocrd_segment_classify_formdata_text',
            'ocrd-segment-classify-formdata-layout=ocrd_segment.cli:ocrd_segment_classify_formdata_layout',
            'ocrd-segment-postcorrect-formdata=ocrd_segment.cli:ocrd_segment_postcorrect_formdata',
        ]
    },
)<|MERGE_RESOLUTION|>--- conflicted
+++ resolved
@@ -19,7 +19,6 @@
     - ocrd-segment-replace-page
     - ocrd-segment-evaluate
     - page-segment-evaluate
-<<<<<<< HEAD
     - ocrd-segment-extract-address
     - ocrd-segment-extract-formdata
     - ocrd-segment-classify-address-text
@@ -28,8 +27,6 @@
     - ocrd-segment-classify-formdata-text
     - ocrd-segment-classify-formdata-layout
     - ocrd-segment-postcorrect-formdata
-=======
->>>>>>> e9acc811
 """
 import codecs
 
