# -*- coding: utf-8 -*-
"""
Installs:

    - ocrd-segment-repair
    - ocrd-segment-from-masks
    - ocrd-segment-from-coco
    - ocrd-segment-extract-pages
    - ocrd-segment-extract-regions
    - ocrd-segment-extract-lines
<<<<<<< HEAD
    - ocrd-segment-extract-address
    - ocrd-segment-classify-address-text
    - ocrd-segment-classify-address-layout
=======
    - ocrd-segment-replace-original
>>>>>>> f8a8daa6
    - ocrd-segment-evaluate
"""
import codecs

import json
from setuptools import setup, find_packages

with open('./ocrd-tool.json', 'r') as f:
    version = json.load(f)['version']
    
setup(
    name='ocrd_segment',
    version=version,
    description='Page segmentation and segmentation evaluation',
    long_description=codecs.open('README.md', encoding='utf-8').read(),
    long_description_content_type='text/markdown',
    author='Konstantin Baierer, Kay-Michael Würzner, Robert Sachunsky',
    author_email='unixprog@gmail.com, wuerzner@gmail.com, sachunsky@informatik.uni-leipzig.de',
    url='https://github.com/OCR-D/ocrd_segment',
    license='Apache License 2.0',
    packages=find_packages(exclude=('tests', 'docs')),
    install_requires=open('requirements.txt').read().split('\n'),
    package_data={
        '': ['*.json', '*.yml', '*.yaml'],
    },
    entry_points={
        'console_scripts': [
            'ocrd-segment-repair=ocrd_segment.cli:ocrd_segment_repair',
            'ocrd-segment-from-masks=ocrd_segment.cli:ocrd_segment_from_masks',
            'ocrd-segment-from-coco=ocrd_segment.cli:ocrd_segment_from_coco',
            'ocrd-segment-extract-pages=ocrd_segment.cli:ocrd_segment_extract_pages',
            'ocrd-segment-extract-regions=ocrd_segment.cli:ocrd_segment_extract_regions',
            'ocrd-segment-extract-lines=ocrd_segment.cli:ocrd_segment_extract_lines',
            'ocrd-segment-replace-original=ocrd_segment.cli:ocrd_segment_replace_original',
            'ocrd-segment-evaluate=ocrd_segment.cli:ocrd_segment_evaluate',
            'ocrd-segment-extract-address=ocrd_segment.cli:ocrd_segment_extract_address',
            'ocrd-segment-classify-address-text=ocrd_segment.cli:ocrd_segment_classify_address_text',
            'ocrd-segment-classify-address-layout=ocrd_segment.cli:ocrd_segment_classify_address_layout',
        ]
    },
)<|MERGE_RESOLUTION|>--- conflicted
+++ resolved
@@ -8,14 +8,11 @@
     - ocrd-segment-extract-pages
     - ocrd-segment-extract-regions
     - ocrd-segment-extract-lines
-<<<<<<< HEAD
+    - ocrd-segment-replace-original
+    - ocrd-segment-evaluate
     - ocrd-segment-extract-address
     - ocrd-segment-classify-address-text
     - ocrd-segment-classify-address-layout
-=======
-    - ocrd-segment-replace-original
->>>>>>> f8a8daa6
-    - ocrd-segment-evaluate
 """
 import codecs
 
