from __future__ import absolute_import

import json
import itertools
import xlsxwriter

from ocrd_utils import (
    getLogger,
    make_file_id,
    assert_file_grp_cardinality,
    coordinates_of_segment,
    polygon_from_points,
    MIME_TO_EXT
)
from ocrd_modelfactory import page_from_file
from ocrd import Processor

from .config import OCRD_TOOL

TOOL = 'ocrd-segment-extract-lines'

class ExtractLines(Processor):

    def __init__(self, *args, **kwargs):
        kwargs['ocrd_tool'] = OCRD_TOOL['tools'][TOOL]
        kwargs['version'] = OCRD_TOOL['version']
        super(ExtractLines, self).__init__(*args, **kwargs)

    def process(self):
        """Extract textline images and texts from the workspace.
        
        Open and deserialize PAGE input files and their respective images,
        then iterate over the element hierarchy down to the line level.
        
        Extract an image for each textline (which depending on the workflow
        can already be deskewed, dewarped, binarized etc.), cropped to its
        minimal bounding box, and masked by the coordinate polygon outline.
        If ``transparency`` is true, then also add an alpha channel which is
        fully transparent outside of the mask.
        
        Create a JSON file with:
        * the IDs of the textline and its parents,
        * the textline's text content,
        * the textline's coordinates relative to the line image,
        * the textline's absolute coordinates,
        * the textline's TextStyle (if any),
        * the textline's @production (if any),
        * the textline's @readingDirection (if any),
        * the textline's @primaryScript (if any),
        * the textline's @primaryLanguage (if any),
        * the textline's AlternativeImage/@comments (features),
        * the parent textregion's @type,
        * the page's @type,
        * the page's DPI value.
        
        Create a plain text file for the text content, too.
        
        Write all files in the directory of the output file group, named like so:
        * ID + '.raw.png': line image (if the workflow provides raw images)
        * ID + '.bin.png': line image (if the workflow provides binarized images)
        * ID + '.nrm.png': line image (if the workflow provides grayscale-normalized images)
        * ID + '.json': line metadata.
        * ID + '.gt.txt': line text.
        
        (This is intended for training and evaluation of OCR models.)
        """
        LOG = getLogger('processor.ExtractLines')
        assert_file_grp_cardinality(self.input_file_grp, 1)
        assert_file_grp_cardinality(self.output_file_grp, 1)
        # pylint: disable=attribute-defined-outside-init
        for n, input_file in enumerate(self.input_files):
            page_id = input_file.pageId or input_file.ID
            LOG.info("INPUT FILE %i / %s", n, page_id)
            pcgts = page_from_file(self.workspace.download_file(input_file))
            self.add_metadata(pcgts)
            page = pcgts.get_Page()
            page_image, page_coords, page_image_info = self.workspace.image_from_page(
                page, page_id,
                transparency=self.parameter['transparency'])
            if page_image_info.resolution != 1:
                dpi = page_image_info.resolution
                if page_image_info.resolutionUnit == 'cm':
                    dpi = round(dpi * 2.54)
            else:
                dpi = None
            ptype = page.get_type()

            # add excel file
            LOG.info('Writing Excel result file "%s.xlsx" in "%s"', file_id, self.output_file_grp)
            url = '%s.xlsx' % os.path.join(self.output_file_grp, file_id)
            workbook = xlsxwriter.Workbook(url)
            worksheet = workbook.add_worksheet()
            bold = workbook.add_format({'bold': True})
            worksheet.write('A1', 'ID', bold)
            worksheet.write('B1', 'Text', bold)
            worksheet.write('C1', 'Status', bold)
            worksheet.write('D1', 'Image', bold)
            self.workspace.add_file(
                ID=file_id,
                mimetype='application/vnd.ms-excel',
                pageId=page_id,
                url=url,
                file_grp=self.output_file_grp,
            )

            i = 2
            max_text_length = 0
            regions = itertools.chain.from_iterable(
                [page.get_TextRegion()] +
                [subregion.get_TextRegion() for subregion in page.get_TableRegion()])
            if not regions:
                LOG.warning("Page '%s' contains no text regions", page_id)
            for region in regions:
                region_image, region_coords = self.workspace.image_from_segment(
                    region, page_image, page_coords,
                    transparency=self.parameter['transparency'])
                rtype = region.get_type()
                
                lines = region.get_TextLine()
                if not lines:
                    LOG.warning("Region '%s' contains no text lines", region.id)
                for line in lines:
                    line_image, line_coords = self.workspace.image_from_segment(
                        line, region_image, region_coords,
                        transparency=self.parameter['transparency'])
                    lpolygon_rel = coordinates_of_segment(
                        line, line_image, line_coords).tolist()
                    lpolygon_abs = polygon_from_points(line.get_Coords().points)
                    ltext = line.get_TextEquiv()
                    if not ltext:
                        LOG.warning("Line '%s' contains no text content", line.id)
                        ltext = ''
                    else:
                        ltext = ltext[0].Unicode
                    lstyle = line.get_TextStyle() or region.get_TextStyle()
                    if lstyle:
                        lstyle = {
                            'fontFamily': lstyle.fontFamily,
                            'fontSize': lstyle.fontSize,
                            'xHeight': lstyle.xHeight,
                            'kerning': lstyle.kerning,
                            'serif': lstyle.serif,
                            'monospace': lstyle.monospace,
                            'bold': lstyle.bold,
                            'italic': lstyle.italic,
                            'smallCaps': lstyle.smallCaps,
                            'letterSpaced': lstyle.letterSpaced,
                            'strikethrough': lstyle.strikethrough,
                            'underlined': lstyle.underlined,
                            'underlineStyle': lstyle.underlineStyle,
                            'subscript': lstyle.subscript,
                            'superscript': lstyle.superscript
                        }
                    lfeatures = line_coords['features']
                    description = { 'line.ID': line.id,
                                    'text': ltext,
                                    'style': lstyle,
                                    'production': (
                                        line.get_production() or
                                        region.get_production()),
                                    'readingDirection': (
                                        line.get_readingDirection() or
                                        region.get_readingDirection() or
                                        page.get_readingDirection()),
                                    'primaryScript': (
                                        line.get_primaryScript() or
                                        region.get_primaryScript() or
                                        page.get_primaryScript()),
                                    'primaryLanguage': (
                                        line.get_primaryLanguage() or
                                        region.get_primaryLanguage() or
                                        page.get_primaryLanguage()),
                                    'features': lfeatures,
                                    'DPI': dpi,
                                    'coords_rel': lpolygon_rel,
                                    'coords_abs': lpolygon_abs,
                                    'region.ID': region.id,
                                    'region.type': rtype,
                                    'page.ID': page_id,
                                    'page.type': ptype,
                                    'file_grp': self.input_file_grp,
                                    'METS.UID': self.workspace.mets.unique_identifier
                    }
                    if 'binarized' in lfeatures:
                        extension = '.bin'
                    elif 'grayscale_normalized' in lfeatures:
                        extension = '.nrm'
                    else:
                        extension = '.raw'

                    file_id = make_file_id(input_file, self.output_file_grp)
                    file_path = self.workspace.save_image_file(
                        line_image,
                        file_id + '_' + region.id + '_' + line.id + extension,
                        self.output_file_grp,
                        page_id=page_id,
                        mimetype=self.parameter['mimetype'])
                    
                    # modify excel
                    worksheet.write('A%d' % i, file_id + '_' + region.id + '_' + line.id)
                    if len(ltext) > max_text_length:
                        max_text_length = len(ltext)
                        worksheet.set_column('B:B', max_text_length)
                    worksheet.write('B%d' % i, ltext)
                    worksheet.data_validation('C%d' %i, {'validate': 'list', 'source': ['ToDo', 'Done', 'Error']})
                    worksheet.insert_image('D%d' % i, file_path, {'object_position': 1})

                    file_path = file_path.replace(extension + MIME_TO_EXT[self.parameter['mimetype']], '.json')
                    json.dump(description, open(file_path, 'w'))
                    file_path = file_path.replace('.json', '.gt.txt')
                    with open(file_path, 'wb') as f:
<<<<<<< HEAD
                        f.write((ltext + '\n').encode('utf-8'))
                    i += 4

            workbook.close()
=======
                        f.write((ltext + '\n').encode('utf-8'))
>>>>>>> aadbc7b3
<|MERGE_RESOLUTION|>--- conflicted
+++ resolved
@@ -209,11 +209,7 @@
                     json.dump(description, open(file_path, 'w'))
                     file_path = file_path.replace('.json', '.gt.txt')
                     with open(file_path, 'wb') as f:
-<<<<<<< HEAD
                         f.write((ltext + '\n').encode('utf-8'))
                     i += 4
 
-            workbook.close()
-=======
-                        f.write((ltext + '\n').encode('utf-8'))
->>>>>>> aadbc7b3
+            workbook.close()