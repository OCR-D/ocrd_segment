--- conflicted
+++ resolved
@@ -52,18 +52,17 @@
         super(RepairSegmentation, self).__init__(*args, **kwargs)
 
     def process(self):
-<<<<<<< HEAD
         """Perform generic post-processing of page segmentation with Shapely and OpenCV.
         
         Open and deserialize PAGE input files and their respective images,
-        then validate syntax and semantics of the existing annotations
-        (like validity of coordinates, and multi-level consistency, i.e.
-        projectivity of polygon contours and concatenation of text content).
-        Try to repair any defects automatically.
+        then validate syntax and semantics, checking for invalid or inconsistent
+        segmentation. Fix invalidities by simplifying and/or re-ordering polygon paths.
+        Fix inconsistencies by shrinking segment polygons to their parents. Log
+        errors that cannot be repaired automatically.
         
         \b
-        Next, for each segment (top-level page or recursive region) which
-        contains any text regions, try to find all pairs of regions in it that
+        Next, if ``plausibilize``, then for each segment (top-level page or recursive region)
+        which contains any text regions, try to find all pairs of such regions in it that
         are redundant judging by their coordinates:
         - If near identical coordinates,
           then either region can be deleted.
@@ -85,40 +84,13 @@
              - if either line's centroid is in the other, 
                then the smaller line can be merged into the larger,
              - otherwise the smaller line can be subtracted from the larger.
-        
-        If ``plausibilize``, then apply those analyses (recursing from
-        regions to lines) and update the reading order. Otherwise merely
-        log what would have been done.
+        Apply those repairs and update the reading order.
         
         Furthermore, if ``sanitize``, then for each text region, update
         the coordinates to become the minimal convex hull of its constituent
         text lines.
         
         Finally, produce new output files by serialising the resulting hierarchy.
-=======
-        """Performs segmentation post-processing with Shapely on the workspace.
-        
-        Open and deserialize PAGE input files and their respective images,
-        then validate, checking for invalid or inconsistent segmentation.
-        Fix invalidities by simplifying and/or re-ordering polygon paths.
-        Fix inconsistencies by shrinking segment polygons to their parents.
-        
-        Then iterate over the element hierarchy down to the region level.
-        Check regions for overlaps, looking for pairs of regions that are
-        (almost) equal, or (almost) contain each other.
-        
-        If ``plausibilize`` is true, then act on each overlapping pair:
-        Remove one region from each equality, and remove/merge the
-        smaller region from each pair of containment. Adapt reading order,
-        accordingly.
-        
-        Otherwise, just report overlapping pairs via logging.
-        
-        If ``sanitize`` is true, then shrink each region to the convex hull
-        of its constituent lines.
-        
-        Produce a new output file by serialising the resulting hierarchy.
->>>>>>> d41993df
         """
         LOG = getLogger('processor.RepairSegmentation')
         assert_file_grp_cardinality(self.input_file_grp, 1)
