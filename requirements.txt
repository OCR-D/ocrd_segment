--- conflicted
+++ resolved
@@ -4,24 +4,15 @@
 numpy
 rapidfuzz
 opencv-python-headless
-<<<<<<< HEAD
+#pycocotools >= 2.0.3
+# Not well maintained - neither cocodataset (upstream) nor ppwwyyxx (current PyPI pusher)
+# have all fixes and Nvidia's recent performance improvements, but the latter is not
+# on PyPI at all (and git+https deps are not allowed for uploading releases on PyPI):
+#pycocotools@git+https://github.com/NVIDIA/cocoapi@v0.6.0
+#pycocotools@git+https://github.com/bertsky/pycocotools#subdirectory=PythonAPI
+ocrd-fork-pycocotools
+
 # We cannot use constructs like these when passing directly to setuptools.
 # So instead of explicating imgaug here, let's rely on mask-rcnn for it.
 # imgaug --no-binary imgaug # workaround imgaug#473 (opencv-python/headless)
-# 
-=======
->>>>>>> ff1f477c
-#pycocotools >= 2.0.3
-# Not well maintained - neither cocodataset (upstream) nor ppwwyyxx (current PyPI pusher)
-# have all fixes and Nvidia's recent performance improvements, but the latter is not
-# on PyPI at all (and git+https does not work either, because setup.py is not in the root)
-#pycocotools@git+https://github.com/NVIDIA/cocoapi@v0.6.0
-<<<<<<< HEAD
-#pycocotools@git+https://github.com/bertsky/pycocotools#subdirectory=PythonAPI
-ocrd-fork-pycocotools
-mask-rcnn@git+https://github.com/bertsky/Mask_RCNN#egg=mask-rcnn-2.1
-=======
-# Is not allowed on PyPI:
-#pycocotools@git+https://github.com/bertsky/pycocotools#subdirectory=PythonAPI
-ocrd-fork-pycocotools
->>>>>>> ff1f477c
+mask-rcnn@git+https://github.com/bertsky/Mask_RCNN#egg=mask-rcnn-2.1