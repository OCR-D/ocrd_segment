--- conflicted
+++ resolved
@@ -27,7 +27,6 @@
         }
       }
     },
-<<<<<<< HEAD
     "ocrd-segment-extract-gt": {
       "executable": "ocrd-segment-extract-gt",
       "categories": ["Image preprocessing"],
@@ -39,7 +38,7 @@
         "OCR-D-IMG"
       ],
       "steps": ["preprocessing/optimization/deskewing"]
-=======
+    },
     "ocrd-segment-evaluate": {
       "executable": "ocrd-segment-evaluate",
       "categories": ["Layout analysis"],
@@ -51,7 +50,6 @@
       "steps": ["layout/analysis"],
       "parameters": {
       }
->>>>>>> 96d4b112
     }
   }
 }