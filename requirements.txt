--- conflicted
+++ resolved
@@ -1,7 +1,3 @@
-<<<<<<< HEAD
-ocrd >= 1.0.0b15
-=======
 ocrd >= 1.0.0b19
->>>>>>> 2feced5f
 click
 shapely