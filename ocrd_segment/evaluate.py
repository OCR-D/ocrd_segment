--- conflicted
+++ resolved
@@ -92,11 +92,7 @@
                 LOG.warning("skipping page %s missing from GT", file_gt.pageId)
                 continue
             if not file_dt:
-<<<<<<< HEAD
-                LOG.warning("skipping page %s missing from prediction", file_dt.pageId)
-=======
                 LOG.warning("skipping page %s missing from prediction", file_gt.pageId)
->>>>>>> ff1f477c
                 continue
             LOG.info("processing page %s", file_gt.pageId)
             pcgts_gt = page_from_file(self.workspace.download_file(file_gt))
@@ -104,17 +100,11 @@
             page_gt = pcgts_gt.get_Page()
             page_dt = pcgts_dt.get_Page()
             if onlyfg:
-<<<<<<< HEAD
-                page_image, page_coords, _ = self.workspace.image_from_page(page_gt, file_gt.pageId,
-                                                                            feature_selector='binarized')
-                page_mask = ~ np.array(page_image)
-=======
                 page_image, page_coords, _ = self.workspace.image_from_page(
                     page_gt, file_gt.pageId,
                     feature_selector='binarized',
                     feature_filter='clipped')
                 page_mask = ~ np.array(page_image.convert('L'))
->>>>>>> ff1f477c
             imgid = len(images)
             images.append({'file_name': file_gt.pageId,
                            'width': page_gt.get_imageWidth(),
@@ -334,10 +324,6 @@
     #       Non-matches are counted as well (false positives and false negatives).
     #       Aggregation uses microaveraging over images. Besides counting segments,
     #       the pixel areas are counted and averaged (as ratios).
-<<<<<<< HEAD
-    coco_eval.evaluate()
-    # get by-page alignment (ignoring inadequate 1:1 matching by pycocotools)
-=======
     # FIXME: We must differentiate between allowable and non-allowable over/under-segmentation (splits/merges).
     #        (A region's split is allowable if it flows in the textLineOrder of the respective GT,
     #         i.e. lines are likely to be either on one side or the other, but not both.
@@ -362,7 +348,6 @@
     # get by-page alignment (ignoring inadequate 1:1 matching by pycocotools)
     def get(arg):
         return lambda x: x[arg]
->>>>>>> ff1f477c
     numImgs = len(coco_eval.params.imgIds)
     numAreas = len(coco_eval.params.areaRng)
     for imgind, imgId in enumerate(coco_eval.params.imgIds):
@@ -382,19 +367,6 @@
             # record as dict by pageId / by category
             imgstats = stats.setdefault('by-image', dict())
             pagestats = imgstats.setdefault(pageId, dict())
-<<<<<<< HEAD
-            pagestatsTP = pagestats.setdefault('true_positives', dict())
-            pagestatsTP[catName] = list()
-            pagestatsFP = pagestats.setdefault('false_positives', dict())
-            pagestatsFP[catName] = list()
-            pagestatsFN = pagestats.setdefault('false_negatives', dict())
-            pagestatsFN[catName] = list()
-            # measure under/oversegmentation for this image and category
-            # (follows Zhang et al 2021: Rethinking Semantic Segmentation Evaluation [arXiv:2101.08418])
-            pagestatsOS = pagestats.setdefault('oversegmentation', dict())
-            pagestatsUS = pagestats.setdefault('undersegmentation', dict())
-=======
->>>>>>> ff1f477c
             # get matches and ious and scores
             ious = coco_eval.ious[imgId, catId]
             if len(ious):
@@ -427,16 +399,6 @@
                 matches.append((g['id'],
                                 d['id'],
                                 iogt, iodt, iou, intersection))
-<<<<<<< HEAD
-                pagestatsTP[catName].append({'GT.ID': g['segment_id'],
-                                             'DT.ID': d['segment_id'],
-                                             'GT.area': areag,
-                                             'DT.area': aread,
-                                             'I.area': intersection,
-                                             'IoGT': iogt,
-                                             'IoDT': iodt,
-                                             'IoU': iou})
-=======
                 pagestats.setdefault('true_positives', dict()).setdefault(catName, list()).append(
                     {'GT.ID': g['segment_id'],
                      'DT.ID': d['segment_id'],
@@ -446,35 +408,24 @@
                      'IoGT': iogt,
                      'IoDT': iodt,
                      'IoU': iou})
->>>>>>> ff1f477c
             dtmisses = []
             for dtind, d in enumerate(dt):
                 if dtind in dtmatches:
                     continue
                 dtmisses.append((d['id'], maskArea(d['segmentation'])))
-<<<<<<< HEAD
-                pagestatsFP[catName].append({'DT.ID': d['segment_id'],
-                                             'area': int(d['area'])})
-=======
                 pagestats.setdefault('false_positives', dict()).setdefault(catName, list()).append(
                     {'DT.ID': d['segment_id'],
                      'area': int(d['area'])})
->>>>>>> ff1f477c
             gtmisses = []
             for gtind, g in enumerate(gt):
                 if gtind in gtmatches:
                     continue
                 gtmisses.append((g['id'], maskArea(g['segmentation'])))
-<<<<<<< HEAD
-                pagestatsFN[catName].append({'GT.ID': g['segment_id'],
-                                             'area': int(g['area'])})
-=======
                 pagestats.setdefault('false_negatives', dict()).setdefault(catName, list()).append(
                     {'GT.ID': g['segment_id'],
                      'area': int(g['area'])})
             # measure under/oversegmentation for this image and category
             # (follows Zhang et al 2021: Rethinking Semantic Segmentation Evaluation [arXiv:2101.08418])
->>>>>>> ff1f477c
             over_gt = set(gtind for gtind in gtmatches if len(gtmatches[gtind]) > 1)
             over_dt = set(chain.from_iterable(
                 gtmatches[gtind] for gtind in gtmatches if len(gtmatches[gtind]) > 1))
@@ -491,13 +442,6 @@
                 # because its degree term depends on the total number of segments:
                 # oversegmentation = np.tanh(oversegmentation * over_degree)
                 # undersegmentation = np.tanh(undersegmentation * under_degree)
-<<<<<<< HEAD
-            else:
-                oversegmentation = -1
-                undersegmentation = -1
-            pagestatsOS[catName] = oversegmentation
-            pagestatsUS[catName] = undersegmentation
-=======
                 pagestats.setdefault('oversegmentation', dict())[catName] = oversegmentation
                 pagestats.setdefault('undersegmentation', dict())[catName] = undersegmentation
                 pagestats.setdefault('precision', dict())[catName] =  (len(dt) - len(dtmisses)) / len(dt)
@@ -509,7 +453,6 @@
                 pagestats.setdefault('pixel_precision', dict())[catName] = tparea / (tparea + fparea)
                 pagestats.setdefault('pixel_recall', dict())[catName] =  tparea / (tparea + fnarea)
                 pagestats.setdefault('pixel_iou', dict())[catName] =  tparea / (tparea + fparea + fnarea)
->>>>>>> ff1f477c
             # aggregate per-img/per-cat IoUs for microaveraging
             evalimg['matches'] = matches # TP
             evalimg['dtMisses'] = dtmisses # FP
@@ -546,11 +489,8 @@
         numIoUs = sum(len(img['matches']) for img in evalimgs)
         numFPs = sum(len(img['dtMisses']) for img in evalimgs)
         numFNs = sum(len(img['gtMisses']) for img in evalimgs)
-<<<<<<< HEAD
         def get(arg):
             return lambda x: x[arg]
-=======
->>>>>>> ff1f477c
         sumIoUs = sum(sum(map(get(4), img['matches'])) for img in evalimgs) # sum(iou)
         sumIoGTs = sum(sum(map(get(2), img['matches'])) for img in evalimgs) # sum(iogt)
         sumIoDTs = sum(sum(map(get(3), img['matches'])) for img in evalimgs) # sum(iodt)
