--- conflicted
+++ resolved
@@ -5,11 +5,7 @@
 from scipy.ndimage import filters, morphology
 import cv2
 import numpy as np
-<<<<<<< HEAD
 from shapely.geometry import asPolygon, Polygon
-=======
-from shapely.geometry import asPolygon, Polygon, LineString
->>>>>>> ff1f477c
 from shapely.ops import unary_union
 
 from ocrd import Processor
@@ -27,11 +23,7 @@
 from ocrd_modelfactory import page_from_file
 from ocrd_models.ocrd_page import (
     PageType,
-<<<<<<< HEAD
     TextRegionType,
-=======
-    CoordsType,
->>>>>>> ff1f477c
     to_xml
 )
 from ocrd_models.ocrd_page_generateds import (
@@ -355,13 +347,8 @@
                     break
                 region_polygon = coordinates_for_segment(polygon, page_image, page_coords)
             if region_polygon is not None:
-<<<<<<< HEAD
                 LOG.debug('Using new coordinates for region "%s"', region.id)
-                region.get_Coords().points = points_from_polygon(region_polygon)
-=======
-                LOG.info('Using new coordinates for region "%s"', region.id)
                 region.get_Coords().set_points(points_from_polygon(region_polygon))
->>>>>>> ff1f477c
     
 def _compare_segments(seg1, seg2, poly1, poly2, marked_for_deletion, marked_for_merging, min_overlap, page_id):
     """Determine redundancies in a pair of regions/lines
@@ -599,72 +586,7 @@
         ro[elem.get_regionRef()] = elem
         if not isinstance(elem, (RegionRefType, RegionRefIndexedType)):
             # recursive reading order element (un/ordered group):
-<<<<<<< HEAD
             page_get_reading_order(ro, elem)
-=======
-            _plausibilize_group(regionspolys, elem, mark_for_deletion, mark_for_merging)
-    for regionpoly in regionspolys:
-        delete = regionpoly.region.id in mark_for_deletion
-        merge = regionpoly.region.id in mark_for_merging
-        if delete or merge:
-            region = regionpoly.region
-            poly = regionpoly.polygon
-            if merge:
-                # merge region with super region:
-                superreg = mark_for_merging[region.id]
-                # granularity will necessarily be lost here --
-                # this is not for workflows/processors that already
-                # provide good/correct segmentation and reading order
-                # (in which case orientation, script and style detection
-                #  can be expected as well), but rather as a postprocessor
-                # for suboptimal segmentation (possibly before reading order
-                # detection/correction); hence, all we now do here is
-                # show warnings when granularity is lost; but there might
-                # be good reasons to do more here when we have better processors
-                # and use-cases in the future
-                superpoly = Polygon(polygon_from_points(superreg.get_Coords().points))
-                superpoly = superpoly.union(poly)
-                if superpoly.type == 'MultiPolygon':
-                    superpoly = superpoly.convex_hull
-                if superpoly.minimum_clearance < 1.0:
-                    superpoly = asPolygon(np.round(superpoly.exterior.coords))
-                superpoly = make_valid(superpoly)
-                superpoly = superpoly.exterior.coords[:-1] # keep open
-                superreg.get_Coords().set_points(points_from_polygon(superpoly))
-                # FIXME should we merge/mix attributes and features?
-                if region.get_orientation() != superreg.get_orientation():
-                    LOG.warning('Merging region "{}" with orientation {} into "{}" with {}'.format(
-                        region.id, region.get_orientation(),
-                        superreg.id, superreg.get_orientation()))
-                if region.get_type() != superreg.get_type():
-                    LOG.warning('Merging region "{}" with type {} into "{}" with {}'.format(
-                        region.id, region.get_type(),
-                        superreg.id, superreg.get_type()))
-                if region.get_primaryScript() != superreg.get_primaryScript():
-                    LOG.warning('Merging region "{}" with primaryScript {} into "{}" with {}'.format(
-                        region.id, region.get_primaryScript(),
-                        superreg.id, superreg.get_primaryScript()))
-                if region.get_primaryLanguage() != superreg.get_primaryLanguage():
-                    LOG.warning('Merging region "{}" with primaryLanguage {} into "{}" with {}'.format(
-                        region.id, region.get_primaryLanguage(),
-                        superreg.id, superreg.get_primaryLanguage()))
-                if region.get_TextStyle():
-                    LOG.warning('Merging region "{}" with TextStyle {} into "{}" with {}'.format(
-                        region.id, region.get_TextStyle(), # FIXME needs repr...
-                        superreg.id, superreg.get_TextStyle())) # ...to be informative
-                if region.get_TextEquiv():
-                    LOG.warning('Merging region "{}" with TextEquiv {} into "{}" with {}'.format(
-                        region.id, region.get_TextEquiv(), # FIXME needs repr...
-                        superreg.id, superreg.get_TextEquiv())) # ...to be informative
-            wait_for_deletion.append(region)
-            if region.id in reading_order:
-                regionref = reading_order[region.id]
-                # TODO: re-assign regionref.continuation and regionref.type to other?
-                # could be any of the 6 types above:
-                regionrefs = rogroup.__getattribute__(regionref.__class__.__name__.replace('Type', ''))
-                # remove in-place
-                regionrefs.remove(regionref)
->>>>>>> ff1f477c
 
 # same as polygon_for_parent pattern in other processors
 def ensure_consistent(child):
